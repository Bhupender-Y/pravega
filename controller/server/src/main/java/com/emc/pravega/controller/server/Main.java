--- conflicted
+++ resolved
@@ -57,13 +57,8 @@
         //2.1) initialize implementation of Api.ApiAdmin
         Api.Admin adminApi = new AdminImpl(streamStore, hostStore);
 
-<<<<<<< HEAD
         //2.2) initialize implementation of Api.Consumer
-        Api.Consumer consumerApi = new ConsumerImpl(store, null);
-=======
-        //2.2) initialize implementation of Api.ApiConsumer
-        Api.Consumer consumerApi = new ConsumerImpl();
->>>>>>> 9193886a
+        Api.Consumer consumerApi = new ConsumerImpl(streamStore, hostStore);
 
         //2.3) initialize implementation of Api.ApiProducer
         Api.Producer producerApi = new ProducerImpl(streamStore, hostStore);

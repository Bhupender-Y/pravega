/**
 * Copyright (c) 2017 Dell Inc., or its subsidiaries. All Rights Reserved.
 *
 * Licensed under the Apache License, Version 2.0 (the "License");
 * you may not use this file except in compliance with the License.
 * You may obtain a copy of the License at
 *
 *     http://www.apache.org/licenses/LICENSE-2.0
 */
package io.pravega.segmentstore.contracts;

import io.pravega.common.util.BufferView;
import java.time.Duration;
import java.util.Collection;
import java.util.Map;
import java.util.UUID;
import java.util.concurrent.CompletableFuture;

/**
 * Defines all operations that are supported on a StreamSegment.
 *
 * Notes about all AttributeUpdates parameters in this interface's methods:
 * * Only the Attributes contained in this collection will be touched; all other attributes will be left intact.
 * * This can update both Core or Extended Attributes. If an Extended Attribute is updated, its latest value will be kept
 * in memory for a while (based on Segment Metadata eviction or other rules), which allow for efficient pipelining.
 * * If an Extended Attribute is not loaded, use getAttributes() to load its latest value up.
 * * To delete an Attribute, set its value to Attributes.NULL_ATTRIBUTE_VALUE.
 */
public interface StreamSegmentStore {
    
    /**
     * Appends a range of bytes at the end of a StreamSegment and atomically updates the given
     * attributes. The byte range will be appended as a contiguous block, however there is no
     * guarantee of ordering between different calls to this method.
     *
     * @param streamSegmentName The name of the StreamSegment to append to.
<<<<<<< HEAD
     * @param data              The data to add.
     * @param attributeUpdates  A Collection of Attribute-Values to set or update. May be null (which
     *                          indicates no updates). See Notes about AttributeUpdates in the interface Javadoc.
=======
     * @param data              A {@link BufferView} representing the data to add. This {@link BufferView} should not be
     *                          modified until the returned CompletableFuture from this method completes.
     * @param attributeUpdates  A Collection of Attribute-Values to set or update. May be null (which indicates no updates).
     *                          See Notes about AttributeUpdates in the interface Javadoc.
>>>>>>> cd6bfe7d
     * @param timeout           Timeout for the operation
     * @return A CompletableFuture that, when completed normally, will indicate the append completed
     *         successfully and contains the new length of the segment. If the operation failed, the
     *         future will be failed with the causing exception. (NOTE: the length is not
     *         necessarily the same as offset immediately following the data because the append may
     *         have been batched together with others internally.)
     * @throws NullPointerException If any of the arguments are null, except attributeUpdates.
     * @throws IllegalArgumentException If the StreamSegment Name is invalid (NOTE: this doesn't
     *                                  check if the StreamSegment does not exist - that exception 
     *                                  will be set in the returned CompletableFuture).
     */
<<<<<<< HEAD
    CompletableFuture<Long> append(String streamSegmentName, byte[] data, Collection<AttributeUpdate> attributeUpdates, Duration timeout);
=======
    CompletableFuture<Void> append(String streamSegmentName, BufferView data, Collection<AttributeUpdate> attributeUpdates, Duration timeout);
>>>>>>> cd6bfe7d

    /**
     * Appends a range of bytes at the end of a StreamSegment an atomically updates the given
     * attributes, but only if the current length of the StreamSegment equals a certain value. The
     * byte range will be appended as a contiguous block. This method guarantees ordering (among
     * subsequent calls).
     *
     * @param streamSegmentName The name of the StreamSegment to append to.
<<<<<<< HEAD
     * @param offset            The offset at which to append. If the current length of the StreamSegment does
     *                          not equal this value, the operation will fail with a BadOffsetException.
     * @param data              The data to add.
     * @param attributeUpdates  A Collection of Attribute-Values to set or update. May be null (which
     *                          indicates no updates). See Notes about AttributeUpdates in the interface Javadoc.
=======
     * @param offset            The offset at which to append. If the current length of the StreamSegment does not equal
     *                          this value, the operation will fail with a BadOffsetException.
     * @param data              A {@link BufferView} representing the data to add. This {@link BufferView} should not be
     *                          modified until the returned CompletableFuture from this method completes.
     * @param attributeUpdates  A Collection of Attribute-Values to set or update. May be null (which indicates no updates).
     *                          See Notes about AttributeUpdates in the interface Javadoc.
>>>>>>> cd6bfe7d
     * @param timeout           Timeout for the operation
     * @return A CompletableFuture that, when completed normally, will indicate the append completed
     *         successfully and contains the new length of the segment. If the operation failed, the
     *         future will be failed with the causing exception. (NOTE: the length is not
     *         necessarily the same as offset immediately following the data because the append may
     *         have been batched together with others internally.)
     * @throws NullPointerException If any of the arguments are null, except attributeUpdates.
     * @throws IllegalArgumentException If the StreamSegment Name is invalid (NOTE: this doesn't
     *                                  check if the StreamSegment does not exist - that exception
     *                                  will be set in the returned CompletableFuture).
     */
<<<<<<< HEAD
    CompletableFuture<Long> append(String streamSegmentName, long offset, byte[] data, Collection<AttributeUpdate> attributeUpdates, Duration timeout);
=======
    CompletableFuture<Void> append(String streamSegmentName, long offset, BufferView data, Collection<AttributeUpdate> attributeUpdates, Duration timeout);
>>>>>>> cd6bfe7d

    /**
     * Performs an attribute update operation on the given Segment.
     *
     * @param streamSegmentName The name of the StreamSegment which will have its attributes updated.
     * @param attributeUpdates  A Collection of Attribute-Values to set or update. May be null (which indicates no updates).
     *                          See Notes about AttributeUpdates in the interface Javadoc.
     * @param timeout           Timeout for the operation
     * @return A CompletableFuture that, when completed normally, will indicate the update completed successfully.
     * If the operation failed, the future will be failed with the causing exception.
     * @throws NullPointerException     If any of the arguments are null.
     * @throws IllegalArgumentException If the StreamSegment Name is invalid (NOTE: this doesn't check if the StreamSegment
     *                                  does not exist - that exception will be set in the returned CompletableFuture).
     */
    CompletableFuture<Void> updateAttributes(String streamSegmentName, Collection<AttributeUpdate> attributeUpdates, Duration timeout);

    /**
     * Gets the values of the given Attributes (Core or Extended).
     *
     * Lookup order:
     * 1. (Core or Extended) In-memory Segment Metadata cache (which always has the latest value of an attribute).
     * 2. (Extended only) Backing Attribute Index for this Segment.
     *
     * @param streamSegmentName The name of the StreamSegment for which to get attributes.
     * @param attributeIds      A Collection of Attribute Ids to fetch. These may be Core or Extended Attributes.
     * @param cache             If set, then any Extended Attribute values that are not already in the in-memory Segment
     *                          Metadata cache will be atomically added using a conditional update (comparing against a missing value).
     *                          This argument will be ignored if the StreamSegment is currently Sealed.
     * @param timeout           Timeout for the operation.
     * @return A Completable future that, when completed, will contain a Map of Attribute Ids to their latest values. Any
     * Attribute that is not set will also be returned (with a value equal to Attributes.NULL_ATTRIBUTE_VALUE). If the operation
     * failed, the future will be failed with the causing exception.
     * @throws NullPointerException     If any of the arguments are null.
     * @throws IllegalArgumentException If the StreamSegment Name is invalid (NOTE: this doesn't check if the StreamSegment
     *                                  does not exist - that exception will be set in the returned CompletableFuture).
     */
    CompletableFuture<Map<UUID, Long>> getAttributes(String streamSegmentName, Collection<UUID> attributeIds, boolean cache, Duration timeout);

    /**
     * Initiates a Read operation on a particular StreamSegment and returns a ReadResult which can be used to consume the
     * read data.
     *
     * @param streamSegmentName The name of the StreamSegment to read from.
     * @param offset            The offset within the stream to start reading at.
     * @param maxLength         The maximum number of bytes to read.
     * @param timeout           Timeout for the operation.
     * @return A CompletableFuture that, when completed normally, will contain a ReadResult instance that can be used to
     * consume the read data. If the operation failed, the future will be failed with the causing exception. The future
     * will be failed with a {@link java.util.concurrent.CancellationException} if the segment container is shutting down
     * or the segment is evicted from memory.
     * @throws NullPointerException     If any of the arguments are null.
     * @throws IllegalArgumentException If any of the arguments are invalid.
     */
    CompletableFuture<ReadResult> read(String streamSegmentName, long offset, int maxLength, Duration timeout);

    /**
     * Gets information about a StreamSegment.
     *
     * @param streamSegmentName The name of the StreamSegment.
     * @param timeout           Timeout for the operation.
     * @return A CompletableFuture that, when completed normally, will contain the result. If the operation failed, the
     * future will be failed with the causing exception. Note that this result will only contain those attributes that
     * are loaded in memory (if any) or Core Attributes. To ensure that Extended Attributes are also included, you must use
     * getAttributes(), which will fetch all attributes, regardless of where they are currently located.
     * @throws IllegalArgumentException If any of the arguments are invalid.
     */
    CompletableFuture<SegmentProperties> getStreamSegmentInfo(String streamSegmentName, Duration timeout);

    /**
     * Creates a new StreamSegment.
     *
     * @param streamSegmentName The name of the StreamSegment to create.
     * @param attributes        A Collection of Attribute-Values to set on the newly created StreamSegment. May be null.
     *                          See Notes about AttributeUpdates in the interface Javadoc.
     * @param timeout           Timeout for the operation.
     * @return A CompletableFuture that, when completed normally, will indicate the operation completed. If the operation
     * failed, the future will be failed with the causing exception.
     * @throws IllegalArgumentException If any of the arguments are invalid.
     */
    CompletableFuture<Void> createStreamSegment(String streamSegmentName, Collection<AttributeUpdate> attributes, Duration timeout);

    /**
     * Merges a StreamSegment into another. If the StreamSegment is not already sealed, it will seal it.
     *
     * @param targetSegmentName The name of the StreamSegment to merge into.
     * @param sourceSegmentName The name of the StreamSegment to merge.
     * @param timeout           Timeout for the operation.
     * @return A CompletableFuture that, when completed normally, will contain a MergeStreamSegmentResult instance with information about the 
     * source and target Segments. If the operation failed, the future will be failed with the causing exception.
     * @throws IllegalArgumentException If any of the arguments are invalid.
     */
    CompletableFuture<MergeStreamSegmentResult> mergeStreamSegment(String targetSegmentName, String sourceSegmentName, Duration timeout);

    /**
     * Seals a StreamSegment for modifications.
     *
     * @param streamSegmentName The name of the StreamSegment to seal.
     * @param timeout           Timeout for the operation
     * @return A CompletableFuture that, when completed normally, will contain the final length of the StreamSegment.
     * If the operation failed, the future will be failed with the causing exception.
     * @throws IllegalArgumentException If any of the arguments are invalid.
     */
    CompletableFuture<Long> sealStreamSegment(String streamSegmentName, Duration timeout);

    /**
     * Deletes a StreamSegment.
     *
     * @param streamSegmentName The name of the StreamSegment to delete.
     * @param timeout           Timeout for the operation.
     * @return A CompletableFuture that, when completed normally, will indicate the operation completed. If the operation
     * failed, the future will be failed with the causing exception.
     * @throws IllegalArgumentException If any of the arguments are invalid.
     */
    CompletableFuture<Void> deleteStreamSegment(String streamSegmentName, Duration timeout);

    /**
     * Truncates a StreamSegment at a given offset.
     *
     * @param streamSegmentName The name of the StreamSegment to truncate.
     * @param offset            The offset at which to truncate. This must be at least equal to the existing truncation
     *                          offset and no larger than the StreamSegment's length. After the operation is complete,
     *                          no offsets below this one will be accessible anymore.
     * @param timeout           Timeout for the operation.
     * @return A CompletableFuture that, when completed normally, will indicate the operation completed. If the operation
     * failed, the future will be failed with the causing exception.
     */
    CompletableFuture<Void> truncateStreamSegment(String streamSegmentName, long offset, Duration timeout);
}<|MERGE_RESOLUTION|>--- conflicted
+++ resolved
@@ -34,16 +34,10 @@
      * guarantee of ordering between different calls to this method.
      *
      * @param streamSegmentName The name of the StreamSegment to append to.
-<<<<<<< HEAD
-     * @param data              The data to add.
-     * @param attributeUpdates  A Collection of Attribute-Values to set or update. May be null (which
-     *                          indicates no updates). See Notes about AttributeUpdates in the interface Javadoc.
-=======
      * @param data              A {@link BufferView} representing the data to add. This {@link BufferView} should not be
      *                          modified until the returned CompletableFuture from this method completes.
      * @param attributeUpdates  A Collection of Attribute-Values to set or update. May be null (which indicates no updates).
      *                          See Notes about AttributeUpdates in the interface Javadoc.
->>>>>>> cd6bfe7d
      * @param timeout           Timeout for the operation
      * @return A CompletableFuture that, when completed normally, will indicate the append completed
      *         successfully and contains the new length of the segment. If the operation failed, the
@@ -55,11 +49,7 @@
      *                                  check if the StreamSegment does not exist - that exception 
      *                                  will be set in the returned CompletableFuture).
      */
-<<<<<<< HEAD
-    CompletableFuture<Long> append(String streamSegmentName, byte[] data, Collection<AttributeUpdate> attributeUpdates, Duration timeout);
-=======
-    CompletableFuture<Void> append(String streamSegmentName, BufferView data, Collection<AttributeUpdate> attributeUpdates, Duration timeout);
->>>>>>> cd6bfe7d
+    CompletableFuture<Long> append(String streamSegmentName, BufferView data, Collection<AttributeUpdate> attributeUpdates, Duration timeout);
 
     /**
      * Appends a range of bytes at the end of a StreamSegment an atomically updates the given
@@ -68,20 +58,12 @@
      * subsequent calls).
      *
      * @param streamSegmentName The name of the StreamSegment to append to.
-<<<<<<< HEAD
-     * @param offset            The offset at which to append. If the current length of the StreamSegment does
-     *                          not equal this value, the operation will fail with a BadOffsetException.
-     * @param data              The data to add.
-     * @param attributeUpdates  A Collection of Attribute-Values to set or update. May be null (which
-     *                          indicates no updates). See Notes about AttributeUpdates in the interface Javadoc.
-=======
      * @param offset            The offset at which to append. If the current length of the StreamSegment does not equal
      *                          this value, the operation will fail with a BadOffsetException.
      * @param data              A {@link BufferView} representing the data to add. This {@link BufferView} should not be
      *                          modified until the returned CompletableFuture from this method completes.
      * @param attributeUpdates  A Collection of Attribute-Values to set or update. May be null (which indicates no updates).
      *                          See Notes about AttributeUpdates in the interface Javadoc.
->>>>>>> cd6bfe7d
      * @param timeout           Timeout for the operation
      * @return A CompletableFuture that, when completed normally, will indicate the append completed
      *         successfully and contains the new length of the segment. If the operation failed, the
@@ -93,11 +75,7 @@
      *                                  check if the StreamSegment does not exist - that exception
      *                                  will be set in the returned CompletableFuture).
      */
-<<<<<<< HEAD
-    CompletableFuture<Long> append(String streamSegmentName, long offset, byte[] data, Collection<AttributeUpdate> attributeUpdates, Duration timeout);
-=======
-    CompletableFuture<Void> append(String streamSegmentName, long offset, BufferView data, Collection<AttributeUpdate> attributeUpdates, Duration timeout);
->>>>>>> cd6bfe7d
+    CompletableFuture<Long> append(String streamSegmentName, long offset, BufferView data, Collection<AttributeUpdate> attributeUpdates, Duration timeout);
 
     /**
      * Performs an attribute update operation on the given Segment.

--- conflicted
+++ resolved
@@ -1,231 +1,221 @@
-/**
- * Licensed to the Apache Software Foundation (ASF) under one or more contributor license
- * agreements. See the NOTICE file distributed with this work for additional information regarding
- * copyright ownership. The ASF licenses this file to you under the Apache License, Version 2.0 (the
- * "License"); you may not use this file except in compliance with the License. You may obtain a
- * copy of the License at
- * <p>
- * http://www.apache.org/licenses/LICENSE-2.0
- * <p>
- * Unless required by applicable law or agreed to in writing, software distributed under the License
- * is distributed on an "AS IS" BASIS, WITHOUT WARRANTIES OR CONDITIONS OF ANY KIND, either express
- * or implied. See the License for the specific language governing permissions and limitations under
- * the License.
- */
-package com.emc.pravega.stream.impl.segment;
-
-import java.util.concurrent.CompletableFuture;
-import java.util.concurrent.ConcurrentHashMap;
-import java.util.concurrent.ExecutionException;
-import java.util.concurrent.atomic.AtomicBoolean;
-import java.util.concurrent.atomic.AtomicReference;
-
-import javax.annotation.concurrent.GuardedBy;
-
-import com.emc.pravega.common.Exceptions;
-import com.emc.pravega.common.ObjectClosedException;
-import com.emc.pravega.common.concurrent.FutureHelpers;
-import com.emc.pravega.common.netty.ClientConnection;
-import com.emc.pravega.common.netty.ConnectionFactory;
-import com.emc.pravega.common.netty.ConnectionFailedException;
-import com.emc.pravega.common.netty.FailingReplyProcessor;
-import com.emc.pravega.common.netty.PravegaNodeUri;
-import com.emc.pravega.common.netty.WireCommands.NoSuchSegment;
-import com.emc.pravega.common.netty.WireCommands.ReadSegment;
-import com.emc.pravega.common.netty.WireCommands.SegmentRead;
-import com.emc.pravega.common.netty.WireCommands.WrongHost;
-import com.emc.pravega.common.util.Retry;
-import com.emc.pravega.common.util.Retry.RetryWithBackoff;
-import com.emc.pravega.stream.ConnectionClosedException;
-import com.emc.pravega.stream.impl.Controller;
-import com.google.common.base.Preconditions;
-
-import lombok.Data;
-import lombok.extern.slf4j.Slf4j;
-
-<<<<<<< HEAD
-=======
-import javax.annotation.concurrent.GuardedBy;
-import java.util.concurrent.CompletableFuture;
-import java.util.concurrent.ConcurrentHashMap;
-import java.util.concurrent.ExecutionException;
-import java.util.concurrent.atomic.AtomicBoolean;
-import java.util.concurrent.atomic.AtomicReference;
-
-import static com.emc.pravega.common.Exceptions.handleInterrupted;
-
->>>>>>> 8ff6fa21
-@Slf4j
-class AsyncSegmentInputStreamImpl extends AsyncSegmentInputStream {
-
-    private final RetryWithBackoff backoffSchedule = Retry.withExpBackoff(1, 10, 5);
-    private final ConnectionFactory connectionFactory;
-    private final String segment;
-    @GuardedBy("lock")
-    private CompletableFuture<ClientConnection> connection = null;
-    private final Object lock = new Object();
-    private final ConcurrentHashMap<Long, ReadFutureImpl> outstandingRequests = new ConcurrentHashMap<>();
-    private final ResponseProcessor responseProcessor = new ResponseProcessor();
-    private final AtomicBoolean closed = new AtomicBoolean(false);
-    private final Controller controller;
-
-    private final class ResponseProcessor extends FailingReplyProcessor {
-
-        @Override
-        public void connectionDropped() {
-            closeConnection(new ConnectionFailedException());
-        }
-
-        @Override
-        public void wrongHost(WrongHost wrongHost) {
-            closeConnection(new ConnectionFailedException(wrongHost.toString()));
-        }
-
-        @Override
-        public void noSuchSegment(NoSuchSegment noSuchSegment) {
-            //TODO: It's not clear how we should be handling this case. (It should be impossible...)
-            closeConnection(new IllegalArgumentException(noSuchSegment.toString()));
-        }
-
-        @Override
-        public void segmentRead(SegmentRead segmentRead) {
-            ReadFutureImpl future = outstandingRequests.remove(segmentRead.getOffset());
-            if (future != null) {
-                future.complete(segmentRead);
-            }
-        }
-    }
-
-    @Data
-    private static class ReadFutureImpl implements ReadFuture {
-        private final ReadSegment request;
-        private final AtomicReference<CompletableFuture<SegmentRead>> result;
-
-        ReadFutureImpl(ReadSegment request) {
-            Preconditions.checkNotNull(request);
-            this.request = request;
-            this.result = new AtomicReference<>(new CompletableFuture<>());
-        }
-
-        private boolean await() {
-            return FutureHelpers.await(result.get());
-        }
-
-        private SegmentRead get() throws ExecutionException {
-            return handleInterrupted(() -> result.get().get());
-        }
-
-        private void complete(SegmentRead r) {
-            result.get().complete(r);
-        }
-
-        public void completeExceptionally(Exception e) {
-            result.get().completeExceptionally(e);
-        }
-
-        private void reset() {
-            CompletableFuture<SegmentRead> old = result.getAndSet(new CompletableFuture<>());
-            if (!old.isDone()) {
-                old.completeExceptionally(new RuntimeException("Retry alrady in progress"));
-            }
-        }
-
-        @Override
-        public boolean isSuccess() {
-            return FutureHelpers.isSuccessful(result.get());
-        }
-    }
-
-    public AsyncSegmentInputStreamImpl(Controller controller, ConnectionFactory connectionFactory, String segment) {
-        Preconditions.checkNotNull(controller);
-        Preconditions.checkNotNull(connectionFactory);
-        Preconditions.checkNotNull(segment);
-        this.controller = controller;
-        this.connectionFactory = connectionFactory;
-        this.segment = segment;
-    }
-
-    @Override
-    public void close() {
-        if (closed.compareAndSet(false, true)) {
-            closeConnection(new ConnectionClosedException());
-        }
-    }
-
-    @Override
-    public ReadFuture read(long offset, int length) {
-        if (closed.get()) {
-            throw new ObjectClosedException(this);
-        }
-        ReadSegment request = new ReadSegment(segment, offset, length);
-        ReadFutureImpl read = new ReadFutureImpl(request);
-        outstandingRequests.put(read.request.getOffset(), read);
-        getConnection().thenApply((ClientConnection c) -> {
-            c.sendAsync(read.request);
-            return null;
-        });
-        return read;
-    }
-
-    private void closeConnection(Exception exceptionToInflightRequests) {
-        CompletableFuture<ClientConnection> c;
-        synchronized (lock) {
-            c = connection;
-            connection = null;
-        }
-        if (c != null && FutureHelpers.isSuccessful(c)) {
-            try {
-                c.getNow(null).close();
-            } catch (Exception e) {
-                log.warn("Exception tearing down connection: ", e);
-            }
-        }
-        failAllInflight(exceptionToInflightRequests);
-    }
-
-    CompletableFuture<ClientConnection> getConnection() {
-        synchronized (lock) {
-            //Optimistic check
-            if (connection != null) {
-                return connection;
-            }
-        }
-        return controller.getEndpointForSegment(segment).thenCompose((PravegaNodeUri uri) -> {
-            synchronized (lock) {
-                if (connection == null) {
-                    connection = connectionFactory.establishConnection(uri, responseProcessor);
-                }
-                return connection; 
-            } 
-        });
-    }
-
-    private void failAllInflight(Exception e) {
-        log.info("Connection failed due to a {}. Read requests will be retransmitted.", e.getMessage());
-        for (ReadFutureImpl read : outstandingRequests.values()) {
-            read.completeExceptionally(e);
-        }
-    }
-
-    @Override
-    public SegmentRead getResult(ReadFuture ongoingRead) {
-        ReadFutureImpl read = (ReadFutureImpl) ongoingRead;
-        return backoffSchedule.retryingOn(ExecutionException.class).throwingOn(RuntimeException.class).run(() -> {
-            if (closed.get()) {
-                throw new ObjectClosedException(this);
-            }
-            if (!read.await()) {
-                log.debug("Retransmitting a read request {}", read.request);
-                read.reset();
-                ClientConnection c = handleInterrupted(() -> getConnection().get());
-                try {
-                    c.send(read.request);
-                } catch (ConnectionFailedException e) {
-                    closeConnection(e);
-                }
-            }
-            return Exceptions.<ExecutionException, SegmentRead>handleInterrupted(() -> read.get());
-        });
-    }
-
-}+/**
+ * Licensed to the Apache Software Foundation (ASF) under one or more contributor license
+ * agreements. See the NOTICE file distributed with this work for additional information regarding
+ * copyright ownership. The ASF licenses this file to you under the Apache License, Version 2.0 (the
+ * "License"); you may not use this file except in compliance with the License. You may obtain a
+ * copy of the License at
+ * <p>
+ * http://www.apache.org/licenses/LICENSE-2.0
+ * <p>
+ * Unless required by applicable law or agreed to in writing, software distributed under the License
+ * is distributed on an "AS IS" BASIS, WITHOUT WARRANTIES OR CONDITIONS OF ANY KIND, either express
+ * or implied. See the License for the specific language governing permissions and limitations under
+ * the License.
+ */
+package com.emc.pravega.stream.impl.segment;
+
+import static com.emc.pravega.common.Exceptions.handleInterrupted;
+
+import java.util.concurrent.CompletableFuture;
+import java.util.concurrent.ConcurrentHashMap;
+import java.util.concurrent.ExecutionException;
+import java.util.concurrent.atomic.AtomicBoolean;
+import java.util.concurrent.atomic.AtomicReference;
+
+import javax.annotation.concurrent.GuardedBy;
+
+import com.emc.pravega.common.Exceptions;
+import com.emc.pravega.common.ObjectClosedException;
+import com.emc.pravega.common.concurrent.FutureHelpers;
+import com.emc.pravega.common.netty.ClientConnection;
+import com.emc.pravega.common.netty.ConnectionFactory;
+import com.emc.pravega.common.netty.ConnectionFailedException;
+import com.emc.pravega.common.netty.FailingReplyProcessor;
+import com.emc.pravega.common.netty.PravegaNodeUri;
+import com.emc.pravega.common.netty.WireCommands.NoSuchSegment;
+import com.emc.pravega.common.netty.WireCommands.ReadSegment;
+import com.emc.pravega.common.netty.WireCommands.SegmentRead;
+import com.emc.pravega.common.netty.WireCommands.WrongHost;
+import com.emc.pravega.common.util.Retry;
+import com.emc.pravega.common.util.Retry.RetryWithBackoff;
+import com.emc.pravega.stream.ConnectionClosedException;
+import com.emc.pravega.stream.impl.Controller;
+import com.google.common.base.Preconditions;
+
+import lombok.Data;
+import lombok.extern.slf4j.Slf4j;
+
+@Slf4j
+class AsyncSegmentInputStreamImpl extends AsyncSegmentInputStream {
+
+    private final RetryWithBackoff backoffSchedule = Retry.withExpBackoff(1, 10, 5);
+    private final ConnectionFactory connectionFactory;
+    private final String segment;
+    @GuardedBy("lock")
+    private CompletableFuture<ClientConnection> connection = null;
+    private final Object lock = new Object();
+    private final ConcurrentHashMap<Long, ReadFutureImpl> outstandingRequests = new ConcurrentHashMap<>();
+    private final ResponseProcessor responseProcessor = new ResponseProcessor();
+    private final AtomicBoolean closed = new AtomicBoolean(false);
+    private final Controller controller;
+
+    private final class ResponseProcessor extends FailingReplyProcessor {
+
+        @Override
+        public void connectionDropped() {
+            closeConnection(new ConnectionFailedException());
+        }
+
+        @Override
+        public void wrongHost(WrongHost wrongHost) {
+            closeConnection(new ConnectionFailedException(wrongHost.toString()));
+        }
+
+        @Override
+        public void noSuchSegment(NoSuchSegment noSuchSegment) {
+            //TODO: It's not clear how we should be handling this case. (It should be impossible...)
+            closeConnection(new IllegalArgumentException(noSuchSegment.toString()));
+        }
+
+        @Override
+        public void segmentRead(SegmentRead segmentRead) {
+            ReadFutureImpl future = outstandingRequests.remove(segmentRead.getOffset());
+            if (future != null) {
+                future.complete(segmentRead);
+            }
+        }
+    }
+
+    @Data
+    private static class ReadFutureImpl implements ReadFuture {
+        private final ReadSegment request;
+        private final AtomicReference<CompletableFuture<SegmentRead>> result;
+
+        ReadFutureImpl(ReadSegment request) {
+            Preconditions.checkNotNull(request);
+            this.request = request;
+            this.result = new AtomicReference<>(new CompletableFuture<>());
+        }
+
+        private boolean await() {
+            return FutureHelpers.await(result.get());
+        }
+
+        private SegmentRead get() throws ExecutionException {
+            return handleInterrupted(() -> result.get().get());
+        }
+
+        private void complete(SegmentRead r) {
+            result.get().complete(r);
+        }
+
+        public void completeExceptionally(Exception e) {
+            result.get().completeExceptionally(e);
+        }
+
+        private void reset() {
+            CompletableFuture<SegmentRead> old = result.getAndSet(new CompletableFuture<>());
+            if (!old.isDone()) {
+                old.completeExceptionally(new RuntimeException("Retry alrady in progress"));
+            }
+        }
+
+        @Override
+        public boolean isSuccess() {
+            return FutureHelpers.isSuccessful(result.get());
+        }
+    }
+
+    public AsyncSegmentInputStreamImpl(Controller controller, ConnectionFactory connectionFactory, String segment) {
+        Preconditions.checkNotNull(controller);
+        Preconditions.checkNotNull(connectionFactory);
+        Preconditions.checkNotNull(segment);
+        this.controller = controller;
+        this.connectionFactory = connectionFactory;
+        this.segment = segment;
+    }
+
+    @Override
+    public void close() {
+        if (closed.compareAndSet(false, true)) {
+            closeConnection(new ConnectionClosedException());
+        }
+    }
+
+    @Override
+    public ReadFuture read(long offset, int length) {
+        if (closed.get()) {
+            throw new ObjectClosedException(this);
+        }
+        ReadSegment request = new ReadSegment(segment, offset, length);
+        ReadFutureImpl read = new ReadFutureImpl(request);
+        outstandingRequests.put(read.request.getOffset(), read);
+        getConnection().thenApply((ClientConnection c) -> {
+            c.sendAsync(read.request);
+            return null;
+        });
+        return read;
+    }
+
+    private void closeConnection(Exception exceptionToInflightRequests) {
+        CompletableFuture<ClientConnection> c;
+        synchronized (lock) {
+            c = connection;
+            connection = null;
+        }
+        if (c != null && FutureHelpers.isSuccessful(c)) {
+            try {
+                c.getNow(null).close();
+            } catch (Exception e) {
+                log.warn("Exception tearing down connection: ", e);
+            }
+        }
+        failAllInflight(exceptionToInflightRequests);
+    }
+
+    CompletableFuture<ClientConnection> getConnection() {
+        synchronized (lock) {
+            //Optimistic check
+            if (connection != null) {
+                return connection;
+            }
+        }
+        return controller.getEndpointForSegment(segment).thenCompose((PravegaNodeUri uri) -> {
+            synchronized (lock) {
+                if (connection == null) {
+                    connection = connectionFactory.establishConnection(uri, responseProcessor);
+                }
+                return connection; 
+            } 
+        });
+    }
+
+    private void failAllInflight(Exception e) {
+        log.info("Connection failed due to a {}. Read requests will be retransmitted.", e.getMessage());
+        for (ReadFutureImpl read : outstandingRequests.values()) {
+            read.completeExceptionally(e);
+        }
+    }
+
+    @Override
+    public SegmentRead getResult(ReadFuture ongoingRead) {
+        ReadFutureImpl read = (ReadFutureImpl) ongoingRead;
+        return backoffSchedule.retryingOn(ExecutionException.class).throwingOn(RuntimeException.class).run(() -> {
+            if (closed.get()) {
+                throw new ObjectClosedException(this);
+            }
+            if (!read.await()) {
+                log.debug("Retransmitting a read request {}", read.request);
+                read.reset();
+                ClientConnection c = handleInterrupted(() -> getConnection().get());
+                try {
+                    c.send(read.request);
+                } catch (ConnectionFailedException e) {
+                    closeConnection(e);
+                }
+            }
+            return Exceptions.<ExecutionException, SegmentRead>handleInterrupted(() -> read.get());
+        });
+    }
+
+}
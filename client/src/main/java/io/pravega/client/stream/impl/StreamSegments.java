/**
 * Copyright (c) 2017 Dell Inc., or its subsidiaries. All Rights Reserved.
 *
 * Licensed under the Apache License, Version 2.0 (the "License");
 * you may not use this file except in compliance with the License.
 * You may obtain a copy of the License at
 *
 *     http://www.apache.org/licenses/LICENSE-2.0
 */
package io.pravega.client.stream.impl;

import com.google.common.base.Preconditions;
import io.pravega.client.segment.impl.Segment;
import io.pravega.common.hash.HashHelper;
import java.util.ArrayList;
import java.util.Collection;
import java.util.Collections;
import java.util.Comparator;
import java.util.Iterator;
import java.util.List;
import java.util.Map;
import java.util.Map.Entry;
import java.util.NavigableMap;
import java.util.TreeMap;
import lombok.EqualsAndHashCode;
import lombok.Getter;
import lombok.extern.slf4j.Slf4j;

/**
 * The segments that within a stream at a particular point in time.
 */
@EqualsAndHashCode
@Slf4j
public class StreamSegments {
    private static final HashHelper HASHER = HashHelper.seededWith("EventRouter");
    
    /**
     * Maps the upper end of a range to the corresponding segment. The range in the value is the
     * range of keyspace the segment has been assigned. The range in the value is NOT the same as
     * the difference between two keys. The keys correspond to the range that the client
     * should route to, where as the one in the value is the range the segment it assigned. These
     * may be different if a client still has a preceding segment in its map. In which case a
     * segment's keys may not contain the full assigned range.
     */
    private final NavigableMap<Double, SegmentWithRange> segments;
    @Getter
    private final String delegationToken;

    /**
     * Creates a new instance of the StreamSegments class.
     *
     * @param segments Segments of a stream, keyed by the largest key in their key range.
     *                 i.e. If there are two segments split evenly, the first should have a value of 0.5 and the second 1.0.
     * @param delegationToken Delegation token to access the segments in the segmentstore
     */
    public StreamSegments(NavigableMap<Double, SegmentWithRange> segments, String delegationToken) {
        this.segments = Collections.unmodifiableNavigableMap(segments);
        this.delegationToken = delegationToken;
        verifySegments();
    }

    private void verifySegments() {
        if (!segments.isEmpty()) {
            Preconditions.checkArgument(segments.firstKey() > 0.0, "Nonsense value for segment.");
            Preconditions.checkArgument(segments.lastKey() >= 1.0, "Last segment missing.");
            Preconditions.checkArgument(segments.lastKey() < 1.00001, "Segments should only go up to 1.0");
        }
    }
    
    public Segment getSegmentForKey(String key) {
        return getSegmentForKey(HASHER.hashToRange(key));
    }

    public Segment getSegmentForKey(double key) {
        Preconditions.checkArgument(key >= 0.0);
        Preconditions.checkArgument(key <= 1.0);
        return segments.ceilingEntry(key).getValue().getSegment();
    }

    public Collection<Segment> getSegments() {
        ArrayList<Segment> result = new ArrayList<>(segments.size());
        for (SegmentWithRange seg : segments.values()) {
            result.add(seg.getSegment());
        }
        return result;
    }
    
    public StreamSegments withReplacementRange(Segment segment, StreamSegmentsWithPredecessors replacementRanges) {
        SegmentWithRange replacedSegment = findReplacedSegment(segment);
        verifyReplacementRange(replacedSegment, replacementRanges);
        NavigableMap<Double, SegmentWithRange> result = new TreeMap<>();
        Map<Long, List<SegmentWithRange>> replacedRanges = replacementRanges.getReplacementRanges();
        List<SegmentWithRange> replacements = replacedRanges.get(segment.getSegmentId());
        Preconditions.checkNotNull(replacements, "Empty set of replacements for: {}", segment.getSegmentId());
        replacements.sort(Comparator.comparingDouble((SegmentWithRange s) -> s.getRange().getHigh()).reversed());
        verifyContinuous(replacements);
        for (Entry<Double, SegmentWithRange> existingEntry : segments.descendingMap().entrySet()) { // iterate from the highest key.
            final SegmentWithRange existingSegment = existingEntry.getValue();
            if (existingSegment.equals(replacedSegment)) { // Segment needs to be replaced.
                // Invariant: The successor segment(s)'s range should be limited to the replaced segment's range, thereby
                // ensuring that newer writes to the successor(s) happen only for the replaced segment's range.
                for (SegmentWithRange segmentWithRange : replacements) {
                    Double lowerBound = segments.lowerKey(existingEntry.getKey()); // Used to skip over items not in the clients view yet.
                    if (lowerBound == null || segmentWithRange.getRange().getHigh() >= lowerBound) { 
                        result.put(Math.min(segmentWithRange.getRange().getHigh(), existingEntry.getKey()), segmentWithRange);
                    }
                }
            } else {
                // update remaining values.
                result.put(existingEntry.getKey(), existingEntry.getValue());
            }
        }
        removeDuplicates(result);
        return new StreamSegments(result, delegationToken);
    }
    
    /**
     * This combines consecutive entries in the map that refer to the same segment.
     * This happens following a merge because the preceding segments are replaced one at a time.
     */
    private void removeDuplicates(NavigableMap<Double, SegmentWithRange> result) {
        Segment last = null;
        for (Iterator<SegmentWithRange> iterator = result.descendingMap().values().iterator(); iterator.hasNext();) {
            SegmentWithRange current = iterator.next();
            if (current.getSegment().equals(last)) {
                iterator.remove();
            }
            last = current.getSegment();
        }
    }

    private SegmentWithRange findReplacedSegment(Segment segment) {
        return segments.values()
                       .stream()
                       .filter(withRange -> withRange.getSegment().equals(segment))
                       .findFirst()
                       .orElseThrow(() -> new IllegalArgumentException("Segment to be replaced should be present in the segment list"));
    }
    
    /**
     * Checks that replacementSegments provided are consistent with the segments that are currently being used.
     * @param replacedSegment The segment on which EOS was reached
     * @param replacementSegments The StreamSegmentsWithPredecessors to verify
     */
    private void verifyReplacementRange(SegmentWithRange replacedSegment, StreamSegmentsWithPredecessors replacementSegments) {
        log.debug("Verification of replacement segments {} with the current segments {}", replacementSegments, segments);
        Map<Long, List<SegmentWithRange>> replacementRanges = replacementSegments.getReplacementRanges();
        List<SegmentWithRange> replacements = replacementRanges.get(replacedSegment.getSegment().getSegmentId());
        Preconditions.checkArgument(replacements != null, "Replacement segments did not contain replacements for segment being replaced");
        if (replacementRanges.size() == 1) {
            //Simple split
            Preconditions.checkArgument(replacedSegment.getRange().getHigh() == getUpperBound(replacements));
            Preconditions.checkArgument(replacedSegment.getRange().getLow() == getLowerBound(replacements));
        } else {
            Preconditions.checkArgument(replacedSegment.getRange().getHigh() <= getUpperBound(replacements));
            Preconditions.checkArgument(replacedSegment.getRange().getLow() >= getLowerBound(replacements));
        }
        for (Entry<Long, List<SegmentWithRange>> ranges : replacementRanges.entrySet()) {
            Entry<Double, SegmentWithRange> upperReplacedSegment = segments.floorEntry(getUpperBound(ranges.getValue()));
            Entry<Double, SegmentWithRange> lowerReplacedSegment = segments.higherEntry(getLowerBound(ranges.getValue()));
            Preconditions.checkArgument(upperReplacedSegment != null, "Missing replaced replacement segments %s",
                                        replacementSegments);
            Preconditions.checkArgument(lowerReplacedSegment != null, "Missing replaced replacement segments %s",
                                        replacementSegments);
        }
    }
    
    private void verifyContinuous(List<SegmentWithRange> newSegments) {
        double previous = newSegments.get(0).getRange().getHigh();
        for (SegmentWithRange s : newSegments) {
<<<<<<< HEAD
            Preconditions.checkArgument(previous == s.getRange().getHigh(), "Replacement segments were not continious: {}", newSegments);
            previous = s.getRange().getLow();
=======
            Preconditions.checkArgument(previous == s.getHigh(), "Replacement segments were not continuous: {}", newSegments);
            previous = s.getLow();
>>>>>>> cd6bfe7d
        }
    }

    private double getLowerBound(List<SegmentWithRange> values) {
        double lowerReplacementRange = 1;
        for (SegmentWithRange range : values) {
            lowerReplacementRange = Math.min(lowerReplacementRange, range.getRange().getLow());
        }
        return lowerReplacementRange;
    }

    private double getUpperBound(List<SegmentWithRange> value) {
        double upperReplacementRange = 0;
        for (SegmentWithRange range : value) {
            upperReplacementRange = Math.max(upperReplacementRange, range.getRange().getHigh());
        }
        return upperReplacementRange;
    }

    @Override
    public String toString() {
        return "StreamSegments:" + segments.toString();
    }
}<|MERGE_RESOLUTION|>--- conflicted
+++ resolved
@@ -168,13 +168,8 @@
     private void verifyContinuous(List<SegmentWithRange> newSegments) {
         double previous = newSegments.get(0).getRange().getHigh();
         for (SegmentWithRange s : newSegments) {
-<<<<<<< HEAD
             Preconditions.checkArgument(previous == s.getRange().getHigh(), "Replacement segments were not continious: {}", newSegments);
             previous = s.getRange().getLow();
-=======
-            Preconditions.checkArgument(previous == s.getHigh(), "Replacement segments were not continuous: {}", newSegments);
-            previous = s.getLow();
->>>>>>> cd6bfe7d
         }
     }
 

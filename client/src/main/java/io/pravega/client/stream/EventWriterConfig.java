/**
 * Copyright (c) 2017 Dell Inc., or its subsidiaries. All Rights Reserved.
 *
 * Licensed under the Apache License, Version 2.0 (the "License");
 * you may not use this file except in compliance with the License.
 * You may obtain a copy of the License at
 *
 *     http://www.apache.org/licenses/LICENSE-2.0
 */
package io.pravega.client.stream;

import java.io.Serializable;

import lombok.Builder;
import lombok.Data;

@Data
@Builder
public class EventWriterConfig implements Serializable {
    
    private static final long serialVersionUID = 1L;
    private final int initalBackoffMillis;
    private final int maxBackoffMillis;
    private final int retryAttempts;
    private final int backoffMultiple;
    private final boolean enableConnectionPooling;
    /*
     * The transaction timeout parameter corresponds to the lease renewal period.
     * In every period, the client must send at least one ping to keep the txn alive.
     * If the client fails to do so, then Pravega aborts the txn automatically. The client
     * sends pings internally and requires no application intervention, only that it sets
     * this parameter accordingly.
     *
     * This parameter is additionally used to determine the total amount of time that
     * a txn can remain open. Currently, we set the maximum amount of time for a
     * txn to remain open to be the minimum between 1 day and 1,000 times the value
     * of the lease renewal period. The 1,000 is hardcoded and has been chosen arbitrarily
     * to be a large enough value.
     *
     * The maximum allowed lease time by default is 120s, see:
     *
     * controller/src/main/resources/reference.conf
     *
     * The maximum allowed lease time is a configuration parameter of the controller
     * and can be changed accordingly. Note that being a controller-wide parameter,
     * it affects all transactions.
     */
    private final long transactionTimeoutTime;

    /**
     * Automatically invoke {@link EventStreamWriter#noteTime(long)} passing
     * {@link System#currentTimeMillis()} on a regular interval.
     */
    private final boolean automaticallyNoteTime;

    public static final class EventWriterConfigBuilder {
        private int initalBackoffMillis = 1;
        private int maxBackoffMillis = 20000;
        private int retryAttempts = 10;
        private int backoffMultiple = 10;
        private long transactionTimeoutTime = 30 * 1000 - 1;
<<<<<<< HEAD
        private boolean automaticallyNoteTime = false; 
=======
        // connection pooling for event writers is enabled by default.
        private boolean enableConnectionPooling = true;
>>>>>>> cd6bfe7d
    }
}<|MERGE_RESOLUTION|>--- conflicted
+++ resolved
@@ -59,11 +59,8 @@
         private int retryAttempts = 10;
         private int backoffMultiple = 10;
         private long transactionTimeoutTime = 30 * 1000 - 1;
-<<<<<<< HEAD
         private boolean automaticallyNoteTime = false; 
-=======
         // connection pooling for event writers is enabled by default.
         private boolean enableConnectionPooling = true;
->>>>>>> cd6bfe7d
     }
 }